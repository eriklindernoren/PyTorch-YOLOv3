--- conflicted
+++ resolved
@@ -34,12 +34,7 @@
     parser.add_argument("--img_size", type=int, default=416, help="size of each image dimension")
     parser.add_argument("--checkpoint_model", type=str, help="path to checkpoint model")
     opt = parser.parse_args()
-<<<<<<< HEAD
-    print(opt)
 
-=======
-    data = {'results': []}
->>>>>>> 13c148a9
     device = torch.device("cuda" if torch.cuda.is_available() else "cpu")
 
     os.makedirs("output", exist_ok=True)
@@ -119,16 +114,7 @@
 
                 print("\t+ Label: %s, Conf: %.5f" % (classes[int(cls_pred)], cls_conf.item()))
 
-<<<<<<< HEAD
-=======
-                print("\t Label: %s, Conf: %.5f" % (classes[int(cls_pred)], cls_conf.item()))
-                dict_2 = {
-                    "Name": classes[int(cls_pred)],
-                    "Confidence": cls_conf.item()
-                }
-                #print(img_i, path)
-                data['results'][img_i]['Conf'].append(dict_2)
->>>>>>> 13c148a9
+
                 box_w = x2 - x1
                 box_h = y2 - y1
 
