from __future__ import division

from models import *
from utils.logger import *
from utils.utils import *
from utils.datasets import *
from utils.parse_config import *
from test import evaluate

from terminaltables import AsciiTable

import os
import sys
import time
import datetime
import argparse

import torch
from torch.utils.data import DataLoader
from torchvision import datasets
from torchvision import transforms
from torch.autograd import Variable
import torch.optim as optim

if __name__ == "__main__":
    parser = argparse.ArgumentParser()
    parser.add_argument("--epochs", type=int, default=100, help="number of epochs")
    parser.add_argument("--batch_size", type=int, default=8, help="size of each image batch")
    parser.add_argument("--gradient_accumulations", type=int, default=2, help="number of gradient accums before step")
    parser.add_argument("--model_config_path", type=str, default="config/yolov3.cfg", help="path to model config")
    parser.add_argument("--data_config_path", type=str, default="config/coco.data", help="path to data config file")
    parser.add_argument("--checkpoint_model", type=str, help="if specified starts from checkpoint model")
    parser.add_argument("--n_cpu", type=int, default=8, help="number of cpu threads to use during batch generation")
    parser.add_argument("--img_size", type=int, default=416, help="size of each image dimension")
    parser.add_argument("--checkpoint_interval", type=int, default=1, help="interval between saving model weights")
    parser.add_argument("--evaluation_interval", type=int, default=1, help="interval evaluations on validation set")
    parser.add_argument("--compute_map", default=False, help="if True computes mAP every tenth batch")
    parser.add_argument("--multiscale_training", default=True, help="allow for multi-scale training")
    opt = parser.parse_args()
    print(opt)

    logger = Logger("logs")

    device = torch.device("cuda" if torch.cuda.is_available() else "cpu")

    os.makedirs("output", exist_ok=True)
    os.makedirs("checkpoints", exist_ok=True)

    # Get data configuration
    data_config = parse_data_config(opt.data_config_path)
    train_path = data_config["train"]
<<<<<<< HEAD
    class_path = data_config["names"]
=======
    valid_path = data_config["valid"]
    class_names = load_classes(opt.class_path)
>>>>>>> 260ec06c

    # Initiate model
    model = Darknet(opt.model_config_path).to(device)
    model.apply(weights_init_normal)

    # If specified we start from checkpoint
    if opt.checkpoint_model:
        if opt.checkpoint_model.endswith(".weights"):
            model.load_darknet_weights(opt.checkpoint_model)
        else:
            model.load_state_dict(torch.load(opt.checkpoint_model))

    # Get dataloader
    dataset = ListDataset(train_path, augment=True, multiscale=opt.multiscale_training)
    dataloader = torch.utils.data.DataLoader(
        dataset,
        batch_size=opt.batch_size,
        shuffle=True,
        num_workers=opt.n_cpu,
        pin_memory=True,
        collate_fn=dataset.collate_fn,
    )

    optimizer = torch.optim.Adam(model.parameters())

    metrics = [
        "grid_size",
        "loss",
        "x",
        "y",
        "w",
        "h",
        "conf",
        "cls",
        "cls_acc",
        "recall50",
        "recall75",
        "precision",
        "conf_obj",
        "conf_noobj",
    ]

    for epoch in range(opt.epochs):
        model.train()
        start_time = time.time()
        for batch_i, (_, imgs, targets) in enumerate(dataloader):
            batches_done = len(dataloader) * epoch + batch_i

            imgs = Variable(imgs.to(device))
            targets = Variable(targets.to(device), requires_grad=False)

            loss, outputs = model(imgs, targets)
            loss.backward()

            if batches_done % opt.gradient_accumulations:
                # Accumulates gradient before each step
                optimizer.step()
                optimizer.zero_grad()

            # ----------------
            #   Log progress
            # ----------------

            log_str = "\n---- [Epoch %d/%d, Batch %d/%d] ----\n" % (epoch, opt.epochs, batch_i, len(dataloader))

            metric_table = [["Metrics", *[f"YOLO Layer {i}" for i in range(len(model.yolo_layers))]]]

            # Log metrics at each YOLO layer
            for i, metric in enumerate(metrics):
                formats = {m: "%.6f" for m in metrics}
                formats["grid_size"] = "%2d"
                formats["cls_acc"] = "%.2f%%"
                row_metrics = [formats[metric] % yolo.metrics[metric] for yolo in model.yolo_layers]
                metric_table += [[metric, *row_metrics]]

                # Tensorboard logging
                tensorboard_log = []
                for j, yolo in enumerate(model.yolo_layers):
                    for name, metric in yolo.metrics.items():
                        if name != "grid_size":
                            tensorboard_log += [(f"{name}_{j+1}", metric)]
                tensorboard_log += [("loss", loss.item())]
                logger.list_of_scalars_summary(tensorboard_log, batches_done)

            log_str += AsciiTable(metric_table).table
            log_str += f"\nTotal loss {loss.item()}"

            # Determine approximate time left for epoch
            epoch_batches_left = len(dataloader) - (batch_i + 1)
            time_left = datetime.timedelta(seconds=epoch_batches_left * (time.time() - start_time) / (batch_i + 1))
            log_str += f"\n---- ETA {time_left}"

            print(log_str)

            model.seen += imgs.size(0)

        if epoch % opt.evaluation_interval == 0:
            # Evaluate the model on the validation set
            precision, recall, AP, f1, ap_class = evaluate(
                model,
                path=valid_path,
                iou_thres=opt.iou_thres,
                conf_thres=opt.conf_thres,
                nms_thres=opt.nms_thres,
                img_size=opt.img_size,
                batch_size=8,
            )
            evaluation_metrics = [
                ("val_precision", precision.mean()),
                ("val_recall", recall.mean()),
                ("val_mAP", AP.mean()),
                ("val_f1", f1.mean()),
            ]
            logger.list_of_scalars_summary(evaluation_metrics, epoch)

            # Print class APs and mAP
            print("\n" + AsciiTable([["Average Precisions"]]).table)
            ap_table = [["Index", "Class name", "AP"]]
            for i, c in enumerate(ap_class):
                ap_table += [[c, class_names[c], AP[i]]]
            print(AsciiTable(ap_table).table)
            print(AsciiTable([["mAP"], [AP.mean()]]).table)

        if epoch % opt.checkpoint_interval == 0:
            torch.save(model.state_dict(), f"checkpoints/yolov3_ckpt_%d.pth" % epoch)<|MERGE_RESOLUTION|>--- conflicted
+++ resolved
@@ -49,12 +49,8 @@
     # Get data configuration
     data_config = parse_data_config(opt.data_config_path)
     train_path = data_config["train"]
-<<<<<<< HEAD
-    class_path = data_config["names"]
-=======
     valid_path = data_config["valid"]
-    class_names = load_classes(opt.class_path)
->>>>>>> 260ec06c
+    class_names = load_classes(data_config["names"])
 
     # Initiate model
     model = Darknet(opt.model_config_path).to(device)
@@ -152,13 +148,14 @@
             model.seen += imgs.size(0)
 
         if epoch % opt.evaluation_interval == 0:
+            print("\n---- Evaluating Model ----")
             # Evaluate the model on the validation set
             precision, recall, AP, f1, ap_class = evaluate(
                 model,
                 path=valid_path,
-                iou_thres=opt.iou_thres,
-                conf_thres=opt.conf_thres,
-                nms_thres=opt.nms_thres,
+                iou_thres=0.5,
+                conf_thres=0.5,
+                nms_thres=0.5,
                 img_size=opt.img_size,
                 batch_size=8,
             )
@@ -171,12 +168,11 @@
             logger.list_of_scalars_summary(evaluation_metrics, epoch)
 
             # Print class APs and mAP
-            print("\n" + AsciiTable([["Average Precisions"]]).table)
             ap_table = [["Index", "Class name", "AP"]]
             for i, c in enumerate(ap_class):
-                ap_table += [[c, class_names[c], AP[i]]]
+                ap_table += [[c, class_names[c], "%.5f" % AP[i]]]
             print(AsciiTable(ap_table).table)
-            print(AsciiTable([["mAP"], [AP.mean()]]).table)
+            print(f"---- mAP {AP.mean()}")
 
         if epoch % opt.checkpoint_interval == 0:
             torch.save(model.state_dict(), f"checkpoints/yolov3_ckpt_%d.pth" % epoch)