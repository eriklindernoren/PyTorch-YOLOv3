--- conflicted
+++ resolved
@@ -262,12 +262,7 @@
 
 
 def build_targets(pred_boxes, pred_cls, target, anchors, ignore_thres):
-<<<<<<< HEAD
-    ByteTensor = torch.cuda.ByteTensor if pred_boxes.is_cuda else torch.ByteTensor
-=======
-
     BoolTensor = torch.cuda.BoolTensor if pred_boxes.is_cuda else torch.BoolTensor
->>>>>>> 4cd556fa
     FloatTensor = torch.cuda.FloatTensor if pred_boxes.is_cuda else torch.FloatTensor
 
     nB = pred_boxes.size(0)
