import glob
import random
import os
import sys
import warnings
import numpy as np
from PIL import Image
from PIL import ImageFile

ImageFile.LOAD_TRUNCATED_IMAGES = True

import imgaug.augmenters as iaa
from imgaug.augmentables.bbs import BoundingBox, BoundingBoxesOnImage
from imgaug.augmentables.segmaps import SegmentationMapsOnImage

import torch
import torch.nn.functional as F

from torch.utils.data import Dataset
import torchvision.transforms as transforms


def pad_to_square(img, pad_value):
    c, h, w = img.shape
    dim_diff = np.abs(h - w)
    # (upper / left) padding and (lower / right) padding
    pad1, pad2 = dim_diff // 2, dim_diff - dim_diff // 2
    # Determine padding
    pad = (0, 0, pad1, pad2) if h <= w else (pad1, pad2, 0, 0)
    # Add padding
    img = F.pad(img, pad, "constant", value=pad_value)

    return img, pad


def resize(image, size):
    image = F.interpolate(image.unsqueeze(0), size=size, mode="nearest").squeeze(0)
    return image


class ImageFolder(Dataset):
    def __init__(self, folder_path, transform=None):
        self.files = sorted(glob.glob("%s/*.*" % folder_path))
        self.transform = transform

    def __getitem__(self, index):

        img_path = self.files[index % len(self.files)]
<<<<<<< HEAD
        # Extract image as PyTorch tensor
        img = transforms.ToTensor()(Image.open(img_path).convert('RGB'))
        # Pad to square resolution
        img, _ = pad_to_square(img, 0)
        # Resize
        img = resize(img, self.img_size)
=======
        img = np.array(
            Image.open(img_path).convert('RGB'), 
            dtype=np.uint8)

        # Label Placeholder
        boxes = np.zeros((1, 5))

        # Apply transforms
        if self.transform:
            img, _ = self.transform((img, boxes))
>>>>>>> 44a3e519

        return img_path, img

    def __len__(self):
        return len(self.files)


class ListDataset(Dataset):
    def __init__(self, list_path, img_size=416, multiscale=True, transform=None):
        with open(list_path, "r") as file:
            self.img_files = file.readlines()

        self.label_files = [
            path.replace("images", "labels").replace(".png", ".txt").replace(".jpg", ".txt")
            for path in self.img_files
        ]

        self.img_size = img_size
        self.max_objects = 100
        self.multiscale = multiscale
        self.min_size = self.img_size - 3 * 32
        self.max_size = self.img_size + 3 * 32
        self.batch_count = 0
        self.transform = transform

    def __getitem__(self, index):
        
        # ---------
        #  Image
        # ---------
        try:

            img_path = self.img_files[index % len(self.img_files)].rstrip()

            img = np.array(Image.open(img_path).convert('RGB'), dtype=np.uint8)
        except Exception as e:
            print(f"Could not read image '{img_path}'.")
            return

        # ---------
        #  Label
        # ---------
        try:
            label_path = self.label_files[index % len(self.img_files)].rstrip()

            # Ignore warning if file is empty
            with warnings.catch_warnings():
                warnings.simplefilter("ignore")
                boxes = np.loadtxt(label_path).reshape(-1, 5)
        except Exception as e:
            print(f"Could not read label '{label_path}'.")
            return

        # -----------
        #  Transform
        # -----------
        if self.transform:
            try:
                img, bb_targets = self.transform((img, boxes))
            except:
                print(f"Could not apply transform.")
                return

        return img_path, img, bb_targets

    def collate_fn(self, batch):
        self.batch_count += 1

        # Drop invalid images
        batch = [data for data in batch if data is not None]

        paths, imgs, bb_targets = list(zip(*batch))
        
        # Selects new image size every tenth batch
        if self.multiscale and self.batch_count % 10 == 0:
            self.img_size = random.choice(range(self.min_size, self.max_size + 1, 32))
        
        # Resize images to input shape
        imgs = torch.stack([resize(img, self.img_size) for img in imgs])

        # Add sample index to targets
        for i, boxes in enumerate(bb_targets):
            boxes[:, 0] = i
        bb_targets = torch.cat(bb_targets, 0)
        
        return paths, imgs, bb_targets

    def __len__(self):
        return len(self.img_files)<|MERGE_RESOLUTION|>--- conflicted
+++ resolved
@@ -44,27 +44,13 @@
         self.transform = transform
 
     def __getitem__(self, index):
-
         img_path = self.files[index % len(self.files)]
-<<<<<<< HEAD
         # Extract image as PyTorch tensor
         img = transforms.ToTensor()(Image.open(img_path).convert('RGB'))
         # Pad to square resolution
         img, _ = pad_to_square(img, 0)
         # Resize
         img = resize(img, self.img_size)
-=======
-        img = np.array(
-            Image.open(img_path).convert('RGB'), 
-            dtype=np.uint8)
-
-        # Label Placeholder
-        boxes = np.zeros((1, 5))
-
-        # Apply transforms
-        if self.transform:
-            img, _ = self.transform((img, boxes))
->>>>>>> 44a3e519
 
         return img_path, img
 
